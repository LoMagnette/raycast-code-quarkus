--- conflicted
+++ resolved
@@ -1,5 +1,4 @@
 import fetch from "node-fetch";
-<<<<<<< HEAD
 import {
   Action,
   ActionPanel,
@@ -10,9 +9,6 @@
   Toast,
   useNavigation,
 } from "@raycast/api";
-=======
-import { Action, ActionPanel, Form, showToast, Toast, popToRoot } from "@raycast/api";
->>>>>>> f279a5fb
 import { useEffect, useState } from "react";
 import path from "path";
 import { writeFileSync } from "fs";

--- conflicted
+++ resolved
@@ -1,12 +1,9 @@
 # Code Quarkus Changelog
 
-<<<<<<< HEAD
 ## [Improve UI/UX and enable save configuration] - 2025-10-22
-- Improve general ui 
+- Improve general ui
 - Allow saving preferred configuration
-
-=======
->>>>>>> 31d331d7
+- 
 ## [Allow to automatically unzip and open the IDE] - 2025-02-28
 - Allow to automatically unzip the downloaded archive
 - Allow to automatically open the project in your favorite IDE
